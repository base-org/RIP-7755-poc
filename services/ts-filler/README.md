--- conflicted
+++ resolved
@@ -1,14 +1,5 @@
 # ts-filler
 
-<<<<<<< HEAD
-To install dependencies:
-
-```bash
-bun install
-```
-
-To run:
-=======
 ## Overview
 
 `ts-filler` is a backend service built with the Bun JavaScript runtime. It is designed to manage backend operations for RIP-7755 cross-chain call requests between any two blockchains that post state roots to L1. This project serves as an example of how an off-chain "Fulfiller" app might function. Anyone can run a fulfiller app and earn money with RIP-7755!
@@ -58,15 +49,11 @@
 ## Running the Service
 
 To run the backend service, use the following command:
->>>>>>> 49e79b23
 
 ```bash
 bun run index.ts
 ```
 
-<<<<<<< HEAD
-This project was created using `bun init` in bun v1.1.29. [Bun](https://bun.sh) is a fast all-in-one JavaScript runtime.
-=======
 ## Docker Support
 
 The `ts-filler` service can also be run inside a Docker container. The provided `docker-compose.tml` file sets up the environment and installs the necessary dependencies.
@@ -90,5 +77,4 @@
 
 ## License
 
-This project is licensed under the MIT License. See the [LICENSE](../../LICENSE) file for more details.
->>>>>>> 49e79b23
+This project is licensed under the MIT License. See the [LICENSE](../../LICENSE) file for more details.